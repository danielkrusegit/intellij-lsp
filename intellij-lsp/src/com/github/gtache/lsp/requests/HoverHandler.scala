package com.github.gtache.lsp.requests

import com.intellij.openapi.diagnostic.Logger
import com.vladsch.flexmark.html.HtmlRenderer
import com.vladsch.flexmark.parser.Parser
import com.vladsch.flexmark.util.options.MutableDataSet
import org.eclipse.lsp4j.Hover
import org.eclipse.lsp4j.jsonrpc.validation.NonNull

/**
  * Object used to process Hover responses
  */
object HoverHandler {

  private val LOG: Logger = Logger.getInstance(HoverHandler.getClass)

  /**
    * Returns the hover string corresponding to an Hover response
    *
    * @param hover The Hover
    * @return The string response
    */
  def getHoverString(@NonNull hover: Hover): String = {
    import scala.collection.JavaConverters._
    if (hover != null && hover.getContents != null) {
      val hoverContents = hover.getContents
      if (hoverContents.isLeft) {
        var useHtml = false
        val contents = hoverContents.getLeft.asScala
<<<<<<< HEAD
        val result = if (contents == null || contents.isEmpty) "" else {
          contents.map(c => {
=======
        if (contents == null || contents.isEmpty) "" else {
          val parsedContent = contents.map(c => {
>>>>>>> 1dcf63e8
            if (c.isLeft) c.getLeft else if (c.isRight) {
              useHtml = true
              val options = new MutableDataSet()
              val parser = Parser.builder(options).build()
              val renderer = HtmlRenderer.builder(options).build()
              val markedString = c.getRight
              val string = if (markedString.getLanguage != null && !markedString.getLanguage.isEmpty)
<<<<<<< HEAD
                s"""```${markedString.getLanguage}
${markedString.getValue}
```""" else markedString.getValue
              renderer.render(parser.parse(string))
=======
                s"""```${markedString.getLanguage} ${markedString.getValue} ```""" else markedString.getValue
              if (!string.isEmpty) "<html>" + renderer.render(parser.parse(string)) + "</html>" else ""
>>>>>>> 1dcf63e8
            } else ""
          }).filter(s => !s.isEmpty)
          if (parsedContent.isEmpty) {
            ""
          } else {
            parsedContent.reduce((a, b) => a + "\n\n" + b)
          }
        }
        if (useHtml) "<html>" + result + "</html>" else result
      } else if (hoverContents.isRight) {
        hoverContents.getRight.getValue //TODO
      } else ""
    } else ""
  }

}<|MERGE_RESOLUTION|>--- conflicted
+++ resolved
@@ -27,13 +27,8 @@
       if (hoverContents.isLeft) {
         var useHtml = false
         val contents = hoverContents.getLeft.asScala
-<<<<<<< HEAD
         val result = if (contents == null || contents.isEmpty) "" else {
-          contents.map(c => {
-=======
-        if (contents == null || contents.isEmpty) "" else {
           val parsedContent = contents.map(c => {
->>>>>>> 1dcf63e8
             if (c.isLeft) c.getLeft else if (c.isRight) {
               useHtml = true
               val options = new MutableDataSet()
@@ -41,15 +36,10 @@
               val renderer = HtmlRenderer.builder(options).build()
               val markedString = c.getRight
               val string = if (markedString.getLanguage != null && !markedString.getLanguage.isEmpty)
-<<<<<<< HEAD
                 s"""```${markedString.getLanguage}
-${markedString.getValue}
-```""" else markedString.getValue
+                ${markedString.getValue}
+                ```""" else markedString.getValue
               renderer.render(parser.parse(string))
-=======
-                s"""```${markedString.getLanguage} ${markedString.getValue} ```""" else markedString.getValue
-              if (!string.isEmpty) "<html>" + renderer.render(parser.parse(string)) + "</html>" else ""
->>>>>>> 1dcf63e8
             } else ""
           }).filter(s => !s.isEmpty)
           if (parsedContent.isEmpty) {
