--- conflicted
+++ resolved
@@ -436,12 +436,7 @@
           val source = diagnostic.getSource
           val range = diagnostic.getRange
           val severity = diagnostic.getSeverity
-<<<<<<< HEAD
-          val (start, end) = computableReadAction(() => (DocumentUtils.LSPPosToOffset(editor, range.getStart), DocumentUtils.LSPPosToOffset(editor, range.getEnd)))
-=======
-          LOG.info("code : " + code + " message : " + message + " source : " + source + " range : " + range)
           val (start, end) = (DocumentUtils.LSPPosToOffset(editor, range.getStart), DocumentUtils.LSPPosToOffset(editor, range.getEnd))
->>>>>>> 1dcf63e8
 
           val markupModel = editor.getMarkupModel
           val colorScheme = editor.getColorsScheme
@@ -631,13 +626,8 @@
         wrapper.notifySuccess(Timeouts.REFERENCES)
         if (references != null) {
           references.asScala.collect {
-<<<<<<< HEAD
             case l: Location if FileUtils.sanitizeURI(l.getUri) == identifier.getUri =>
-              computableReadAction(() => (DocumentUtils.LSPPosToOffset(editor, l.getRange.getStart), DocumentUtils.LSPPosToOffset(editor, l.getRange.getEnd)))
-=======
-            case l: Location if l.getUri == identifier.getUri =>
               (DocumentUtils.LSPPosToOffset(editor, l.getRange.getStart), DocumentUtils.LSPPosToOffset(editor, l.getRange.getEnd))
->>>>>>> 1dcf63e8
           }
         } else {
           null
@@ -704,12 +694,7 @@
     */
   def mouseClicked(e: EditorMouseEvent): Unit = {
     if (isCtrlDown) {
-<<<<<<< HEAD
-      createCtrlRange(computableReadAction(() => DocumentUtils.logicalToLSPPos(editor.xyToLogicalPosition(e.getMouseEvent.getPoint), editor)), null)
-=======
-      if (ctrlRange == null)
-        createCtrlRange(DocumentUtils.logicalToLSPPos(editor.xyToLogicalPosition(e.getMouseEvent.getPoint), editor), null)
->>>>>>> 1dcf63e8
+      createCtrlRange(DocumentUtils.logicalToLSPPos(editor.xyToLogicalPosition(e.getMouseEvent.getPoint), editor), null)
       if (ctrlRange != null) {
         val loc = ctrlRange.loc
         invokeLater(() => {
@@ -933,38 +918,6 @@
   private def createCtrlRange(serverPos: Position, range: Range): Unit = {
     val loc = requestDefinition(serverPos)
     if (loc != null) {
-<<<<<<< HEAD
-      invokeLater(() => {
-        if (!editor.isDisposed) {
-          val corRange = if (range == null) {
-            val params = new TextDocumentPositionParams(identifier, serverPos)
-            val future = requestManager.documentHighlight(params)
-            if (future != null) {
-              try {
-                val highlights = future.get(DOC_HIGHLIGHT_TIMEOUT, TimeUnit.MILLISECONDS)
-                if (highlights != null) {
-                  wrapper.notifySuccess(Timeouts.DOC_HIGHLIGHT)
-                  val offset = DocumentUtils.LSPPosToOffset(editor, serverPos)
-                  highlights.asScala.find(dh => DocumentUtils.LSPPosToOffset(editor, dh.getRange.getStart) <= offset
-                    && offset <= DocumentUtils.LSPPosToOffset(editor, dh.getRange.getEnd)).fold(new Range(serverPos, serverPos))(dh => dh.getRange)
-                } else new Range(serverPos, serverPos)
-              } catch {
-                case e: TimeoutException =>
-                  LOG.warn(e)
-                  wrapper.notifyFailure(Timeouts.DOC_HIGHLIGHT)
-                  new Range(serverPos, serverPos)
-                case e@(_: java.io.IOException | _: JsonRpcException | _: ExecutionException) =>
-                  LOG.warn(e)
-                  wrapper.crashed(e.asInstanceOf[Exception])
-                  new Range(serverPos, serverPos)
-              }
-            } else new Range(serverPos, serverPos)
-
-          } else range
-          val startOffset = DocumentUtils.LSPPosToOffset(editor, corRange.getStart)
-          val endOffset = DocumentUtils.LSPPosToOffset(editor, corRange.getEnd)
-          val isDefinition = DocumentUtils.LSPPosToOffset(editor, loc.getRange.getStart) == startOffset
-=======
       if (!editor.isDisposed) {
         val corRange = if (range == null) {
           val params = new TextDocumentPositionParams(identifier, serverPos)
@@ -994,18 +947,14 @@
         val endOffset = DocumentUtils.LSPPosToOffset(editor, corRange.getEnd)
         val isDefinition = DocumentUtils.LSPPosToOffset(editor, loc.getRange.getStart) == startOffset
         invokeLater(() => {
->>>>>>> 1dcf63e8
-          if (ctrlRange != null) ctrlRange.dispose()
-          ctrlRange = CtrlRangeMarker(loc, editor,
-            if (!isDefinition) editor.getMarkupModel.addRangeHighlighter(startOffset, endOffset, HighlighterLayer.HYPERLINK, editor.getColorsScheme.getAttributes(EditorColors.REFERENCE_HYPERLINK_COLOR), HighlighterTargetArea.EXACT_RANGE)
-            else null)
-<<<<<<< HEAD
-        }
-      })
-=======
+          if (!editor.isDisposed) {
+            if (ctrlRange != null) ctrlRange.dispose()
+            ctrlRange = CtrlRangeMarker(loc, editor,
+              if (!isDefinition) editor.getMarkupModel.addRangeHighlighter(startOffset, endOffset, HighlighterLayer.HYPERLINK, editor.getColorsScheme.getAttributes(EditorColors.REFERENCE_HYPERLINK_COLOR), HighlighterTargetArea.EXACT_RANGE)
+              else null)
+          }
         })
       }
->>>>>>> 1dcf63e8
     }
   }
 
