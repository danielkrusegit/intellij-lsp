--- conflicted
+++ resolved
@@ -40,13 +40,8 @@
 class EditorEventManager(val editor: Editor, val mouseListener: EditorMouseListener, val mouseMotionListener: EditorMouseMotionListener, val documentListener: DocumentListener, val selectionListener: SelectionListener, val requestManager: RequestManager, val syncKind: TextDocumentSyncKind = TextDocumentSyncKind.Full, val wrapper: LanguageServerWrapper) {
 
 
-<<<<<<< HEAD
   import com.github.gtache.editor.EditorEventManager._
 
-=======
-  private val RESPONSE_TIME: Int = 1000 //Time in millis to get a response
-  private val HOVER_TIME_THRES: Long = 2000000000L //2 sec in nanos
->>>>>>> ea0de80c
   private val identifier: TextDocumentIdentifier = new TextDocumentIdentifier(Utils.editorToURIString(editor))
   private val LOG: Logger = Logger.getInstance(classOf[EditorEventManager])
   private val hoverThread = new Timer("Hover", true)
@@ -95,15 +90,9 @@
         ApplicationManager.getApplication.executeOnPooledThread(new Runnable {
           override def run(): Unit = {
             import scala.collection.JavaConverters._
-<<<<<<< HEAD
-            val resp = request.get(EditorEventManager.RESPONSE_TIME, TimeUnit.MILLISECONDS).asScala
-            ApplicationManager.getApplication.invokeLater(() =>
-              resp.foreach(dh => {
-=======
             try {
               val resp = request.get(RESPONSE_TIME, TimeUnit.MILLISECONDS).asScala
               ApplicationManager.getApplication.invokeLater(() => resp.foreach(dh => {
->>>>>>> ea0de80c
                 val range = dh.getRange
                 val kind = dh.getKind
                 val startOffset = Utils.LSPPosToOffset(editor, range.getStart)
@@ -113,14 +102,10 @@
                 val highlight = editor.getMarkupModel.addRangeHighlighter(startOffset, endOffset, HighlighterLayer.SELECTION, new TextAttributes(colorScheme.getDefaultForeground, new Color(54, 64, 55), null, null, Font.PLAIN), HighlighterTargetArea.EXACT_RANGE)
                 currentHighlights.add(highlight)
               }))
-<<<<<<< HEAD
-=======
             } catch {
               case e: TimeoutException =>
                 LOG.warn(e)
             }
-
->>>>>>> ea0de80c
           }
         })
       }
@@ -266,32 +251,20 @@
   def completion(pos: Position): Iterable[_ <: LookupElement] = {
     LOG.info("Sending completion request")
     val future = requestManager.completion(new TextDocumentPositionParams(identifier, pos))
-<<<<<<< HEAD
-    val res = future.get(RESPONSE_TIME, TimeUnit.MILLISECONDS)
-    import scala.collection.JavaConverters._
-    val completion = if (res.isLeft) res.getLeft.asScala else res.getRight
-    completion match {
-      case c: CompletionList => c.getItems.asScala.map(item => LookupElementBuilder.create(item.getLabel).withPresentableText(item.getLabel).withAutoCompletionPolicy(AutoCompletionPolicy.SETTINGS_DEPENDENT))
-      case l: List[CompletionItem] => l.map(item => {
-        LookupElementBuilder.create(item.getLabel).withPresentableText(item.getLabel).withAutoCompletionPolicy(AutoCompletionPolicy.SETTINGS_DEPENDENT)
-      })
-=======
     try {
       val res = future.get(RESPONSE_TIME, TimeUnit.MILLISECONDS)
       import scala.collection.JavaConverters._
       val completion /*: CompletionList | List[CompletionItem] */ = if (res.isLeft) res.getLeft.asScala else res.getRight
       completion match {
-        case c: CompletionList => c.getItems.asScala.map(item => LookupElementBuilder.create(item.getLabel))
+        case c: CompletionList => c.getItems.asScala.map(item => LookupElementBuilder.create(item.getLabel).withPresentableText(item.getLabel).withAutoCompletionPolicy(AutoCompletionPolicy.SETTINGS_DEPENDENT))
         case l: List[CompletionItem@unchecked] => l.map(item => {
-          LookupElementBuilder.create(item.getLabel)
+          LookupElementBuilder.create(item.getLabel).withPresentableText(item.getLabel).withAutoCompletionPolicy(AutoCompletionPolicy.SETTINGS_DEPENDENT)
         })
       }
     } catch {
       case e: TimeoutException =>
         LOG.warn(e)
         Iterable.empty
-
->>>>>>> ea0de80c
     }
   }
 
